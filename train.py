--- conflicted
+++ resolved
@@ -206,8 +206,6 @@
     if model_type == 'hunyuan-video':
         from models import hunyuan_video
         model = hunyuan_video.HunyuanVideoPipeline(config)
-<<<<<<< HEAD
-=======
     elif model_type == 'sdxl':
         from models import sdxl
         model = sdxl.SDXLPipeline(config)
@@ -220,7 +218,6 @@
     elif model_type == 'wan':
         from models import wan
         model = wan.WanPipeline(config)
->>>>>>> 953dab5f
     else:
         raise NotImplementedError(f'Model type {model_type} is not implemented')
 
